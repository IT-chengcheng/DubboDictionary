--- conflicted
+++ resolved
@@ -36,12 +36,8 @@
         org.apache.dubbo.rpc.Constants,
         org.apache.dubbo.rpc.protocol.dubbo.Constants,
         org.apache.dubbo.common.serialize.Constants,
-<<<<<<< HEAD
-        org.apache.dubbo.metadata.support.Constants,
-=======
         org.apache.dubbo.common.config.configcenter.Constants,
         org.apache.dubbo.metadata.report.support.Constants ,
->>>>>>> 6d3bbb02
         org.apache.dubbo.rpc.protocol.rest.Constants,
         org.apache.dubbo.registry.Constants {
 }